import Foundation

@MainActor
final class DefaultWalletRepository: WalletRepositoryProtocol {
    private let persistence = WalletRepository()
    private let keychain: KeychainServiceProtocol
    private let electrum = ElectrumService.shared
    private let bitcoin = BitcoinService(network: .testnet)

    init(keychainService: KeychainServiceProtocol) {
        self.keychain = keychainService
    }

    // MARK: - Wallets
    func createWallet(name: String, type: WalletType) async throws -> Wallet {
        // Derive from mnemonic saved by use case
        let key = "\(Constants.Keychain.walletSeed)_\(name)"
        guard let mnemonic = try keychain.loadString(for: key) else {
            throw NSError(domain: "DefaultWalletRepository", code: -1, userInfo: [NSLocalizedDescriptionKey: "Mnemonic not found"])
        }
        logInfo("Creating wallet from stored mnemonic (redacted): \(redactMnemonic(mnemonic))")
        let seed = MnemonicService.shared.mnemonicToSeed(mnemonic)
        let network: BitcoinService.Network = (type == .testnet) ? .testnet : .mainnet
        let coin = (type == .testnet) ? 1 : 0
        let path = "m/84'/\(coin)'/0'/0/0"
        let (priv, address) = MnemonicService.shared.deriveAddress(from: seed, path: path, network: network)
        logInfo("Derived first address at \(path) [\(type == .testnet ? "testnet" : "mainnet")]: \(address)")

        // Persist secret
        try keychain.save(priv, for: "wallet_\(name)_priv_0")

        // Persist to CoreData
        let walletEntity = persistence.createWallet(name: name, type: "software", derivationPath: "m/84'/\(coin)'/0'", network: (type == .testnet ? "testnet" : "mainnet"))
        _ = persistence.addAddress(to: walletEntity, address: address, type: "p2wpkh", index: 0, isChange: false)
        // Make the newly created wallet active
        persistence.setActiveWallet(walletEntity)

        // Map to domain
        let pub = CryptoService.shared.derivePublicKey(from: priv, compressed: true) ?? Data()
        let account = Account(index: 0, address: address, publicKey: pub.toHexString())
        return Wallet(name: name, type: type, createdAt: walletEntity.createdAt ?? Date(), accounts: [account])
    }

    func importWallet(mnemonic: String, name: String, type: WalletType) async throws -> Wallet {
        // Save mnemonic then derive like create
        try keychain.saveString(mnemonic, for: "\(Constants.Keychain.walletSeed)_\(name)")
        return try await createWallet(name: name, type: type)
    }

    func importWatchOnlyWallet(address: String, name: String, type: WalletType) async throws -> Wallet {
        let network = (type == .testnet) ? "testnet" : "mainnet"
        let walletEntity = persistence.createWallet(name: name, type: "watch_only", derivationPath: nil, network: network)
        _ = persistence.addAddress(to: walletEntity, address: address, type: "watch", index: 0, isChange: false)
        let account = Account(index: 0, address: address, publicKey: "")
        return Wallet(
            id: walletEntity.id ?? UUID(),
            name: name,
            type: type,
            createdAt: walletEntity.createdAt ?? Date(),
            accounts: [account],
            isWatchOnly: true
        )
    }

    func getAllWallets() async throws -> [Wallet] {
        let entities = persistence.getAllWallets()
<<<<<<< HEAD
        return entities.map(mapWalletEntityToDomain)
    }

    fileprivate func mapWalletEntityToDomain(_ entity: WalletEntity) -> Wallet {
        let addresses = persistence.getAddresses(for: entity, isChange: false)
        let count = addresses.count
        let first = addresses.first?.address ?? ""
        logInfo("[Repo] mapWallet: entity=\(entity.name ?? \"Wallet\"), externalCount=\(count), first=\(first.isEmpty ? \"<empty>\" : first)")

        let accounts = addresses.compactMap { addressEntity -> Account? in
            guard let address = addressEntity.address else { return nil }
            return Account(index: Int(addressEntity.derivationIndex), address: address, publicKey: "")
=======
        return entities.map { entity in
            let addresses = persistence.getAddresses(for: entity, isChange: false)
            let count = addresses.count
            let first = addresses.first?.address ?? ""
            logInfo("[Repo] getAllWallets: entity=\(entity.name ?? "Wallet"), externalCount=\(count), first=\(first.isEmpty ? "<empty>" : first)")
            let account = Account(index: 0, address: first, publicKey: "")
            let type: WalletType = (entity.network == "mainnet") ? .bitcoin : .testnet
            return Wallet(
                id: entity.id ?? UUID(),
                name: entity.name ?? "Wallet",
                type: type,
                createdAt: entity.createdAt ?? Date(),
                accounts: [account],
                isWatchOnly: false
            )
>>>>>>> 2c773d51
        }

        let type: WalletType = (entity.network == "mainnet") ? .bitcoin : .testnet
        let isWatchOnly = entity.type == "watch_only"
        return Wallet(
            id: entity.id ?? UUID(),
            name: entity.name ?? "Wallet",
            type: type,
            accounts: accounts,
            isWatchOnly: isWatchOnly
        )
    }

    func getWallet(by id: UUID) async throws -> Wallet? {
        let all = try await getAllWallets()
        return all.first { $0.id == id }
    }

    func updateWallet(_ wallet: Wallet) async throws {
        // No-op for now; persistence updates flow through dedicated repositories.
    }

    func deleteWallet(by id: UUID) async throws {
        if let entity = persistence.getAllWallets().first(where: { $0.id == id }) {
            persistence.deleteWallet(entity)
        }
    }

    // MARK: - Address data
    func getBalance(for address: String) async throws -> Balance {
        try await withCheckedThrowingContinuation { cont in
            electrum.getBalance(for: address) { result in
                switch result {
                case .success(let ab):
                    cont.resume(returning: Balance(confirmed: ab.confirmed, unconfirmed: ab.unconfirmed))
                case .failure(let err):
                    cont.resume(throwing: err)
                }
            }
        }
    }

    func getTransactions(for address: String) async throws -> [Transaction] {
        // Not implemented yet; return empty
        return []
    }
}

private extension Data {
    func toHexString() -> String { map { String(format: "%02x", $0) }.joined() }
}

// MARK: - Redaction helper for logging
private func redactMnemonic(_ phrase: String) -> String {
    let ws = phrase.split(separator: " ")
    if ws.count <= 6 { return phrase }
    let head = ws.prefix(3).joined(separator: " ")
    let tail = ws.suffix(3).joined(separator: " ")
    return "\(head) … \(tail)"
}

// MARK: - Address listing helpers
extension DefaultWalletRepository {
    func getActiveWallet() -> Wallet? {
        guard let entity = persistence.getActiveWallet() else { return nil }
<<<<<<< HEAD
        return mapWalletEntityToDomain(entity)
=======
        let addresses = persistence.getAddresses(for: entity, isChange: false)
        let first = addresses.first?.address ?? ""
        let account = Account(index: 0, address: first, publicKey: "")
        let type: WalletType = (entity.network == "mainnet") ? .bitcoin : .testnet
        return Wallet(
            id: entity.id ?? UUID(),
            name: entity.name ?? "Wallet",
            type: type,
            createdAt: entity.createdAt ?? Date(),
            accounts: [account],
            isWatchOnly: entity.type == "watch_only"
        )
>>>>>>> 2c773d51
    }

    func setActiveWallet(id: UUID) {
        let wallets = persistence.getAllWallets()
        guard let entity = wallets.first(where: { ($0.id ?? UUID()) == id }) else { return }
        persistence.setActiveWallet(entity)
    }

    func listAddresses(for walletId: UUID) -> [String] {
        let entities = persistence.getAllWallets()
        guard let entity = entities.first(where: { ($0.id ?? UUID()) == walletId }) else { return [] }
        return persistence.getAddresses(for: entity).compactMap { $0.address }
    }
    
    func listAllAddresses() -> [String] {
        let entities = persistence.getAllWallets()
        return entities.flatMap { entity in persistence.getAddresses(for: entity).compactMap { $0.address } }
    }
}

// MARK: - Gap limit scanning
extension DefaultWalletRepository {
    func ensureGapLimit(for walletId: UUID, gap: Int = 20) async {
        let wallets = persistence.getAllWallets()
        guard let entity = wallets.first(where: { ($0.id ?? UUID()) == walletId }) else { return }
        let basePath = entity.derivationPath ?? "m/84'/1'/0'"
        let name = entity.name ?? "Wallet"
        let net: BitcoinService.Network = (entity.network == "mainnet") ? .mainnet : .testnet
        // Ensure change index 0 exists
        if persistence.getAddresses(for: entity, isChange: true).isEmpty {
            if let addr = deriveAddress(name: name, path: "\(basePath)/1/0", network: net) {
                _ = persistence.addAddress(to: entity, address: addr, type: "p2wpkh", index: 0, isChange: true)
            }
        }
        var unused = 0
        var index: Int32 = Int32(persistence.getAddresses(for: entity, isChange: false).map { $0.derivationIndex }.max() ?? -1)
        // Start from current max+1
        index += 1
        while unused < gap {
            guard let addr = deriveAddress(name: name, path: "\(basePath)/0/\(index)", network: net) else { break }
            // Check history; on failure, stop scanning to avoid drifting indices when offline.
            let historyResult: Result<[[String: Any]], Error> = await withCheckedContinuation { cont in
                ElectrumService.shared.getAddressHistory(for: addr) { cont.resume(returning: $0) }
            }
            switch historyResult {
            case .failure:
                return // abort scanning when offline or error
            case .success(let arr):
                _ = persistence.addAddress(to: entity, address: addr, type: "p2wpkh", index: index, isChange: false)
                unused = arr.isEmpty ? (unused + 1) : 0
                index += 1
            }
        }
    }
    
    private func deriveAddress(name: String, path: String, network: BitcoinService.Network) -> String? {
        guard let mnemonic = try? keychain.loadString(for: "\(Constants.Keychain.walletSeed)_\(name)") else { return nil }
        let seed = MnemonicService.shared.mnemonicToSeed(mnemonic)
        let (_, address) = MnemonicService.shared.deriveAddress(from: seed, path: path, network: network)
        logInfo("Derived address at path \(path) [\(network == .mainnet ? "mainnet" : "testnet")]: \(address)")
        return address
    }

    // Compute next unused external receive address using history (gap-limit aware)
    func getNextReceiveAddress(for walletId: UUID, gap: Int = 20) async -> String? {
        await ensureGapLimit(for: walletId, gap: gap)
        let wallets = persistence.getAllWallets()
        guard let entity = wallets.first(where: { ($0.id ?? UUID()) == walletId }) else { return nil }
        let net: BitcoinService.Network = (entity.network == "mainnet") ? .mainnet : .testnet
        let ext = persistence.getAddresses(for: entity, isChange: false)
        // Iterate in order; find first with no history
        for a in ext {
            guard let addr = a.address else { continue }
            let hasHistory = await withCheckedContinuation { (cont: CheckedContinuation<Bool, Never>) in
                ElectrumService.shared.getAddressHistory(for: addr) { result in
                    switch result { case .success(let arr): cont.resume(returning: !arr.isEmpty); case .failure: cont.resume(returning: false) }
                }
            }
            if !hasHistory { return addr }
        }
        // If all have history, derive next index and return it
        let basePath = entity.derivationPath ?? "m/84'/1'/0'"
        let nextIndex = (ext.map { Int($0.derivationIndex) }.max() ?? -1) + 1
        if let name = entity.name, let addr = deriveAddress(name: name, path: "\(basePath)/0/\(nextIndex)", network: net) {
            _ = persistence.addAddress(to: entity, address: addr, type: "p2wpkh", index: Int32(nextIndex), isChange: false)
            return addr
        }
        return nil
    }

    // Additional helpers for transaction building/signing
    struct AddressInfo { let address: String; let isChange: Bool; let index: Int32 }
    func getAddressInfos(for walletId: UUID) -> [AddressInfo] {
        let wallets = persistence.getAllWallets()
        guard let entity = wallets.first(where: { ($0.id ?? UUID()) == walletId }) else { return [] }
        let entities = persistence.getAddresses(for: entity)
        return entities.compactMap { AddressInfo(address: $0.address ?? "", isChange: $0.isChange, index: $0.derivationIndex) }
    }
    
    func getWalletMeta(for walletId: UUID) -> (name: String, basePath: String, network: BitcoinService.Network)? {
        let wallets = persistence.getAllWallets()
        guard let entity = wallets.first(where: { ($0.id ?? UUID()) == walletId }) else { return nil }
        let name = entity.name ?? "Wallet"
        let base = entity.derivationPath ?? "m/84'/1'/0'"
        let net: BitcoinService.Network = (entity.network == "mainnet") ? .mainnet : .testnet
        return (name, base, net)
    }
    
    func getChangeAddress(for walletId: UUID) async -> String? {
        await ensureGapLimit(for: walletId, gap: 0)
        let wallets = persistence.getAllWallets()
        guard let entity = wallets.first(where: { ($0.id ?? UUID()) == walletId }) else { return nil }
        let change = persistence.getAddresses(for: entity, isChange: true)
        return change.first?.address
    }
}<|MERGE_RESOLUTION|>--- conflicted
+++ resolved
@@ -64,7 +64,6 @@
 
     func getAllWallets() async throws -> [Wallet] {
         let entities = persistence.getAllWallets()
-<<<<<<< HEAD
         return entities.map(mapWalletEntityToDomain)
     }
 
@@ -77,23 +76,6 @@
         let accounts = addresses.compactMap { addressEntity -> Account? in
             guard let address = addressEntity.address else { return nil }
             return Account(index: Int(addressEntity.derivationIndex), address: address, publicKey: "")
-=======
-        return entities.map { entity in
-            let addresses = persistence.getAddresses(for: entity, isChange: false)
-            let count = addresses.count
-            let first = addresses.first?.address ?? ""
-            logInfo("[Repo] getAllWallets: entity=\(entity.name ?? "Wallet"), externalCount=\(count), first=\(first.isEmpty ? "<empty>" : first)")
-            let account = Account(index: 0, address: first, publicKey: "")
-            let type: WalletType = (entity.network == "mainnet") ? .bitcoin : .testnet
-            return Wallet(
-                id: entity.id ?? UUID(),
-                name: entity.name ?? "Wallet",
-                type: type,
-                createdAt: entity.createdAt ?? Date(),
-                accounts: [account],
-                isWatchOnly: false
-            )
->>>>>>> 2c773d51
         }
 
         let type: WalletType = (entity.network == "mainnet") ? .bitcoin : .testnet
@@ -102,6 +84,7 @@
             id: entity.id ?? UUID(),
             name: entity.name ?? "Wallet",
             type: type,
+            createdAt: entity.createdAt ?? Date(),
             accounts: accounts,
             isWatchOnly: isWatchOnly
         )
@@ -159,22 +142,7 @@
 extension DefaultWalletRepository {
     func getActiveWallet() -> Wallet? {
         guard let entity = persistence.getActiveWallet() else { return nil }
-<<<<<<< HEAD
         return mapWalletEntityToDomain(entity)
-=======
-        let addresses = persistence.getAddresses(for: entity, isChange: false)
-        let first = addresses.first?.address ?? ""
-        let account = Account(index: 0, address: first, publicKey: "")
-        let type: WalletType = (entity.network == "mainnet") ? .bitcoin : .testnet
-        return Wallet(
-            id: entity.id ?? UUID(),
-            name: entity.name ?? "Wallet",
-            type: type,
-            createdAt: entity.createdAt ?? Date(),
-            accounts: [account],
-            isWatchOnly: entity.type == "watch_only"
-        )
->>>>>>> 2c773d51
     }
 
     func setActiveWallet(id: UUID) {
