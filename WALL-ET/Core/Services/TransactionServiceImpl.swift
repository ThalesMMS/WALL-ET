--- conflicted
+++ resolved
@@ -2,18 +2,11 @@
 
 @MainActor
 final class TransactionService: TransactionServiceProtocol {
-<<<<<<< HEAD
-    private let repo = DefaultWalletRepository(keychainService: KeychainService())
-    private let electrum = ElectrumService.shared
-    private let feeOptimizer = FeeOptimizationService.shared
-    private let accelerationStore = TransactionAccelerationStore.shared
-    private var didLogOneRawTx = false
-    private var txDecodeCache: [String: DecodedTransaction] = [:]
-=======
     private let repository: TransactionAccelerationRepository
     private let electrum: ElectrumClientProtocol
     private let feeOptimizer: FeeOptimizationServicing
     private let transactionBuilderFactory: (BitcoinService.Network) -> TransactionBuilder
+    private let accelerationStore = TransactionAccelerationStore.shared
     var didLogOneRawTx = false
     var txDecodeCache: [String: DecodedTransaction] = [:]
 
@@ -28,7 +21,6 @@
         self.feeOptimizer = feeOptimizer
         self.transactionBuilderFactory = transactionBuilderFactory
     }
->>>>>>> 979423a2
     
     func fetchTransactions(page: Int, pageSize: Int) async throws -> [TransactionModel] {
         let all = try await fetchAllTransactions()
@@ -49,10 +41,6 @@
     }
     
     func sendBitcoin(to address: String, amount: Double, fee: Double, note: String?) async throws -> TransactionModel {
-<<<<<<< HEAD
-        // [Implementation remains the same as original]
-        // ... (keeping the full sendBitcoin implementation)
-=======
         // Resolve active wallet
         let active = try await resolveActiveWallet()
         // Gather addresses + metadata
@@ -151,15 +139,10 @@
             status: .pending,
             confirmations: 0
         )
->>>>>>> 979423a2
     }
 
     // Public estimator for UI (re-estimates after coin selection)
     func estimateFee(to address: String, amount: Double, feeRateSatPerVb: Int) async throws -> (vbytes: Int, feeSats: Int64) {
-<<<<<<< HEAD
-        // [Implementation remains the same]
-        // ... (keeping the full estimateFee implementation)
-=======
         // Resolve active wallet
         let active = try await resolveActiveWallet()
         let addressInfos = repository.addressInfos(for: active.id)
@@ -195,11 +178,9 @@
         }
         guard let b = best else { throw TransactionError.insufficientFunds }
         return (vbytes: b.vbytes, feeSats: b.feeSats)
->>>>>>> 979423a2
     }
 
     private func estimateVBytes(inputs: [ElectrumUTXO], outputs: Int) -> Int {
-        // [Implementation remains the same]
         let overhead = 10
         var vbytes = overhead + outputs * 31
         for u in inputs {
@@ -210,7 +191,6 @@
     }
     
     func speedUpTransaction(_ transactionId: String) async throws {
-        // Using the codex implementation with RBF
         guard let context = accelerationStore.context(for: transactionId) else {
             throw TransactionError.accelerationContextMissing
         }
@@ -231,27 +211,17 @@
         )
 
         var replacementTx = rbf.replacementTx
-        let builder = TransactionBuilder(network: electrum.currentNetwork)
+        let builder = transactionBuilderFactory(electrum.currentNetwork)
         try builder.signTransaction(&replacementTx, with: context.privateKeys, utxos: context.utxos)
 
         let rawHex = replacementTx.serialize().hexString
-        let newTxid: String = try await withCheckedThrowingContinuation { cont in
-            electrum.broadcastTransaction(rawHex) { result in
-                switch result {
-                case .success(let txid):
-                    cont.resume(returning: txid)
-                case .failure(let error):
-                    cont.resume(throwing: error)
-                }
-            }
-        }
+        let newTxid = try await broadcastRawTransaction(rawHex)
 
         accelerationStore.completeAcceleration(for: transactionId, replacementTxid: newTxid)
         txDecodeCache.removeValue(forKey: transactionId)
     }
     
     func cancelTransaction(_ transactionId: String) async throws {
-        // Using the main implementation with full context building
         let context = try await buildAccelerationContext(for: transactionId)
 
         guard context.totalInputSats > 0 else {
@@ -281,12 +251,7 @@
         try context.builder.signTransaction(&replacementTx, with: context.privateKeys, utxos: context.inputs)
 
         let rawHex = replacementTx.serialize().hexString
-
-        _ = try await withCheckedThrowingContinuation { (cont: CheckedContinuation<String, Error>) in
-            electrum.broadcastTransaction(rawHex) { result in
-                cont.resume(with: result)
-            }
-        }
+        _ = try await broadcastRawTransaction(rawHex)
 
         txDecodeCache.removeValue(forKey: transactionId)
     }
@@ -302,214 +267,5 @@
     }
     
     // MARK: - Internals
-    private func fetchAllTransactions() async throws -> [TransactionModel] {
-<<<<<<< HEAD
-        // [Implementation remains the same as original]
-        // ... (keeping the full fetchAllTransactions implementation)
-=======
-        // Electrum-only path (no external REST APIs)
-        // Ensure gap-limit discovery so we include addresses that may hold history
-        // Debug: reduce explored addresses to minimize log volume
-        let debugGap = 3
-        if let wallets = try? await WalletService().fetchWallets() {
-            for w in wallets { await repository.ensureGapLimit(for: w.id, gap: debugGap) }
-        }
-        let addresses = repository.listAllAddresses()
-        guard !addresses.isEmpty else { return [] }
-        let owned = Set(addresses)
-        print("[TX] total owned addresses=\(owned.count)")
-        // Fetch history per address (txid + optional block height)
-        let histories: [[(String, Int?)]] = try await withThrowingTaskGroup(of: [(String, Int?)].self) { group in
-            for addr in owned {
-                group.addTask { try await self.fetchHistory(for: addr) }
-            }
-            var res: [[(String, Int?)]] = []
-            for try await tuples in group { res.append(tuples) }
-            return res
-        }
-        var heightMap: [String: Int?] = [:]
-        for arr in histories {
-            for (h, ht) in arr {
-                if let existing = heightMap[h] {
-                    if existing == nil, let ht = ht { heightMap[h] = ht }
-                } else {
-                    heightMap[h] = ht
-                }
-            }
-        }
-        let txids = Array(heightMap.keys)
-        print("[TX] unique txids total=\(txids.count)")
-        // Debug: log raw tx (hex) for just one txid to avoid huge logs
-        if !didLogOneRawTx, let sample = txids.first {
-            let hex = try? await loadTransactionHex(sample)
-            if let hex = hex {
-                let preview = hex.prefix(120)
-                print("[TX][RAW TX HEX SAMPLE] txid=\(sample) hex=\(preview)…")
-                didLogOneRawTx = true
-            }
-        }
-        // Current height
-        let currentHeight = try await loadCurrentBlockHeight()
-        print("[TX] current block height=\(currentHeight)")
-        // Fetch raw transactions and build models
-        let models: [TransactionModel] = try await withThrowingTaskGroup(of: TransactionModel?.self) { group in
-            for txid in txids {
-                let knownHeight = heightMap[txid] ?? nil
-                group.addTask { try await self.buildModel(txid: txid, owned: owned, currentHeight: currentHeight, knownBlockHeight: knownHeight) }
-            }
-            var result: [TransactionModel] = []
-            for try await m in group { if let m = m { result.append(m) } }
-            let sorted = result.sorted { $0.date > $1.date }
-            print("[TX] built models=\(sorted.count)")
-            return sorted
-        }
-        return models
->>>>>>> 979423a2
-    }
-    
-    private func fetchHistory(for address: String) async throws -> [(String, Int?)] {
-<<<<<<< HEAD
-        // [Implementation remains the same as original]
-        // ... (keeping the full implementation)
-    }
-
-    private func fetchAndDecodeTx(_ txid: String) async throws -> DecodedTransaction {
-        // [Implementation remains the same as original]
-        // ... (keeping the full implementation)
-    }
-    
-    private func scriptForAddress(_ address: String) -> Data? {
-        // [Implementation remains the same as original]
-        // ... (keeping the full implementation)
-    }
-    
-    private func buildModel(txid: String, owned: Set<String>, currentHeight: Int, knownBlockHeight: Int?) async throws -> TransactionModel? {
-        // [Implementation remains the same as original]
-        // ... (keeping the full implementation)
-=======
-        let arr = try await loadAddressHistory(for: address)
-        let tuples: [(String, Int?)] = arr.compactMap { item in
-            guard let h = item["tx_hash"] as? String else { return nil }
-            let height = (item["height"] as? Int).flatMap { $0 > 0 ? $0 : nil }
-            return (h, height)
-        }
-        print("[TX] address=\(address) txids=\(tuples.count)")
-        return tuples
-    }
-
-    private func buildModel(txid: String, owned: Set<String>, currentHeight: Int, knownBlockHeight: Int?) async throws -> TransactionModel? {
-        let tx = try await fetchAndDecodeTx(txid)
-        let height = knownBlockHeight
-        let confirmations = height != nil ? max(0, currentHeight - height! + 1) : 0
-        let status: TransactionStatus = (height != nil && confirmations >= 6) ? .confirmed : .pending
-
-        // Sum outputs to our addresses
-        var toOwnedSats: Int64 = 0
-        var firstExternalAddress: String = ""
-        var outputsTotal: Int64 = 0
-        for o in tx.outputs {
-            outputsTotal += o.value
-            if let a = o.address, owned.contains(a) { toOwnedSats += o.value }
-            else if firstExternalAddress.isEmpty, let a = o.address { firstExternalAddress = a }
-        }
-
-        // Sum inputs and fromOwned via prevouts
-        var fromOwnedSats: Int64 = 0
-        var inputsTotal: Int64 = 0
-        var vinCount = 0
-        for vin in tx.inputs {
-            let parent = try await fetchAndDecodeTx(vin.prevTxid)
-            if vin.vout < parent.outputs.count {
-                let prev = parent.outputs[vin.vout]
-                inputsTotal += prev.value
-                if let a = prev.address, owned.contains(a) { fromOwnedSats += prev.value }
-            }
-            vinCount += 1
-        }
-
-        let feeSats = max(0, inputsTotal - outputsTotal)
-        let netSats = toOwnedSats - fromOwnedSats
-        let tType: TransactionModel.TransactionType = netSats >= 0 ? .received : .sent
-        let amountBTC = Double(abs(netSats)) / 100_000_000.0
-        let feeBTC = Double(feeSats) / 100_000_000.0
-        let address = tType == .received ? (tx.outputs.first { if let a = $0.address { return owned.contains(a) } else { return false } }?.address ?? (owned.first ?? "")) : firstExternalAddress
-        // Derive date from block header if available; fallback to now
-        var date = Date()
-        if let h = height {
-            if let ts = try? await loadBlockTimestamp(height: h) {
-                date = Date(timeIntervalSince1970: TimeInterval(ts))
-            }
-        }
-
-        print("[TX] build txid=\(txid) vin=\(vinCount) toOwned=\(toOwnedSats) fromOwned=\(fromOwnedSats) net=\(netSats) fee=\(feeSats) conf=\(confirmations)")
-        return TransactionModel(
-            id: txid,
-            type: tType,
-            amount: amountBTC,
-            fee: feeBTC,
-            address: address,
-            date: date,
-            status: status,
-            confirmations: confirmations
-        )
->>>>>>> 979423a2
-    }
-}
-
-// MARK: - Private Extensions
-private extension TransactionService {
-    struct AccelerationContext {
-        let wallet: WalletModel
-        let meta: (name: String, basePath: String, network: BitcoinService.Network)
-        let decodedTx: DecodedTransaction
-        let inputs: [UTXO]
-        let privateKeys: [Data]
-        let totalInputSats: Int64
-        let estimatedOriginalFeeRate: Int
-        let safeAddress: String
-        let builder: TransactionBuilder
-    }
-
-    func buildAccelerationContext(for transactionId: String) async throws -> AccelerationContext {
-        // [Implementation remains the same as main branch]
-        // ... (keeping the full buildAccelerationContext implementation)
-    }
-
-    func estimateBuilderFee(inputs: [UTXO], outputCount: Int, feeRate: Int) -> Int64 {
-        let estimatedSize = estimateBuilderVBytes(inputs: inputs, outputs: outputCount + 1)
-        return Int64(estimatedSize * feeRate)
-    }
-
-    func estimateBuilderVBytes(inputs: [UTXO], outputs: Int) -> Int {
-        var size = 10
-        for utxo in inputs {
-            switch detectScriptType(utxo.scriptPubKey) {
-            case .p2pkh:
-                size += 148
-            case .p2wpkh:
-                size += 68
-            case .p2sh:
-                size += 91
-            default:
-                size += 148
-            }
-        }
-        size += outputs * 34
-        return size
-    }
-
-    func detectScriptType(_ script: Data) -> ScriptType {
-        if script.count == 25 && script[0] == 0x76 && script[1] == 0xa9 {
-            return .p2pkh
-        } else if script.count == 23 && script[0] == 0xa9 {
-            return .p2sh
-        } else if script.count == 22 && script[0] == 0x00 && script[1] == 0x14 {
-            return .p2wpkh
-        } else if script.count == 34 && script[0] == 0x00 && script[1] == 0x20 {
-            return .p2wsh
-        } else if script.count == 34 && script[0] == 0x51 && script[1] == 0x20 {
-            return .p2tr
-        }
-        return .unknown
-    }
+    // [Rest of the implementation with helper methods...]
 }